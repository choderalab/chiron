from chiron.states import SamplerState, ThermodynamicState
from openmm import unit
from typing import Tuple, List, Optional
import jax.numpy as jnp
from chiron.reporters import LangevinDynamicsReporter, _SimulationReporter, MCReporter
from .neighbors import PairsBase

from abc import ABC, abstractmethod


class MCMCMove:
    def __init__(
        self,
        nr_of_moves: int,
        reporter: Optional[_SimulationReporter] = None,
        report_frequency: Optional[int] = 100,
    ):
        """
        Initialize a move within the molecular system.

        Parameters
        ----------
        nr_of_moves : int
            Number of moves to be applied.
        reporter : _SimulationReporter, optional
            Reporter object for saving the simulation data.
            Default is None.
        report_frequency : int, optional
            Frequency of saving the simulation data in the reporter.
            Default is 100.

        """

        self.nr_of_moves = nr_of_moves
        self.reporter = reporter
        self.report_frequency = report_frequency

        # we need to keep track of which iteration we are on
        self._move_iteration = 0

        from loguru import logger as log

        if self.reporter is not None:
            log.info(
                f"Using reporter {self.reporter} saving to {self.reporter.workdir}"
            )
            assert self.report_frequency is not None

    @abstractmethod
    def update(
        self,
        sampler_state: SamplerState,
        thermodynamic_state: ThermodynamicState,
        nbr_list: Optional[PairsBase] = None,
    ) -> Tuple[SamplerState, ThermodynamicState, Optional[PairsBase]]:
        """
        Update the state of the system.

        Parameters
        ----------
        sampler_state : SamplerState
            The sampler state to run the integrator on.
        thermodynamic_state : ThermodynamicState
            The thermodynamic state to run the integrator on.
        nbr_list : PairsBase, optional
            The neighbor list to use for the simulation.

        Returns
        -------
        sampler_state : SamplerState
            The updated sampler state.
        thermodynamic_state : ThermodynamicState
            The updated thermodynamic state.
        nbr_list: PairsBase
            The updated neighbor/pair list. If no nbr_list is passed, this will be None.

        """
        pass


class LangevinDynamicsMove(MCMCMove):
    def __init__(
        self,
        stepsize: unit.Quantity = 1.0 * unit.femtoseconds,
        collision_rate: unit.Quantity = 1.0 / unit.picoseconds,
        reinitialize_velocities: bool = False,
        reporter: Optional[LangevinDynamicsReporter] = None,
        report_frequency: int = 100,
        nr_of_steps: int = 1_000,
        save_traj_in_memory: bool = False,
    ):
        """
        Initialize the LangevinDynamicsMove with a molecular system.

        Parameters
        ----------
        stepsize : unit.Quantity
            Time step size for the integration.
        collision_rate : unit.Quantity
            Collision rate for the Langevin dynamics.
        reinitialize_velocities : bool, optional
            Whether to reinitialize the velocities each time the run function is called.
            Default is False.
        reporter : LangevinDynamicsReporter, optional
            Reporter object for saving the simulation data.
            Default is None.
        report_frequency : int
            Frequency of saving the simulation data.
            Default is 100.
        nr_of_steps : int, optional
            Number of steps to run the integrator for.
            Default is 1_000.
        save_traj_in_memory: bool
            Flag indicating whether to save the trajectory in memory.
            Default is False. NOTE: Only for debugging purposes.
        """
        super().__init__(
            nr_of_moves=nr_of_steps,
            reporter=reporter,
            report_frequency=report_frequency,
        )

        self.stepsize = stepsize
        self.collision_rate = collision_rate
        self.save_traj_in_memory = save_traj_in_memory
        self.traj = []
        from chiron.integrators import LangevinIntegrator

        self.integrator = LangevinIntegrator(
            stepsize=self.stepsize,
            collision_rate=self.collision_rate,
            initialize_velocities=initialize_velocities,
            reinitialize_velocities=reinitialize_velocities,
            report_frequency=report_frequency,
            reporter=reporter,
            save_traj_in_memory=save_traj_in_memory,
        )

    def update(
        self,
        sampler_state: SamplerState,
        thermodynamic_state: ThermodynamicState,
        nbr_list: Optional[PairsBase] = None,
    ) -> Tuple[SamplerState, ThermodynamicState, Optional[PairsBase]]:
        """
        Run the integrator to perform molecular dynamics simulation.

        Parameters
        ----------
        sampler_state : SamplerState
            The sampler state to run the integrator on.
        thermodynamic_state : ThermodynamicState
            The thermodynamic state to run the integrator on.
        nbr_list : PairsBase, optional
            The neighbor list to use for the simulation.

        Returns
        -------
        sampler_state : SamplerState
            The updated sampler state.
        thermodynamic_state : ThermodynamicState
            The thermodynamic state; note this is not modified by the Langevin dynamics algorithm.
        nbr_list: PairsBase
            The updated neighbor/pair list. If a nbr_list is not set, this will be None.
        """

        assert isinstance(
            sampler_state, SamplerState
        ), f"Sampler state must be SamplerState, not {type(sampler_state)}"
        assert isinstance(
            thermodynamic_state, ThermodynamicState
        ), f"Thermodynamic state must be ThermodynamicState, not {type(thermodynamic_state)}"

        updated_sampler_state, updated_nbr_list = self.integrator.run(
            thermodynamic_state=thermodynamic_state,
            sampler_state=sampler_state,
            n_steps=self.nr_of_moves,
            nbr_list=nbr_list,
        )

        if self.save_traj_in_memory:
            self.traj.append(self.integrator.traj)
            self.integrator.traj = []

        self._move_iteration += 1

        # The thermodynamic_state will not change for the langevin move
        return updated_sampler_state, thermodynamic_state, updated_nbr_list


class MCMove(MCMCMove):
    def __init__(
        self,
        nr_of_moves: int,
        reporter: Optional[_SimulationReporter],
        report_frequency: int = 1,
        update_stepsize: bool = False,
        update_stepsize_frequency: int = 100,
        method: str = "metropolis",
    ) -> None:
        """
        Initialize the move.

        Parameters
        ----------
        nr_of_moves
            Number of moves to be applied in each call to update.
        reporter
            Reporter object for saving the simulation step data.
        report_frequency
            Frequency of saving the simulation data.
        update_stepsize
            Whether to update the "stepsize" of the move. Stepsize is a generic term for the key move parameters.
            For example, for a simple displacement move this would be the displacement_sigma.
        update_stepsize_frequency
            Frequency of updating the stepsize of the move.
        method
            Methodology to use for accepting or rejecting the proposed state.
            Default is "metropolis".
        """
        super().__init__(
            nr_of_moves,
            reporter=reporter,
            report_frequency=report_frequency,
        )
        self.method = method  # I think we should pass a class/function instead of a string, like space.

        self.reset_statistics()
        self.update_stepsize = update_stepsize
        self.update_stepsize_frequency = update_stepsize_frequency

    def update(
        self,
        sampler_state: SamplerState,
        thermodynamic_state: ThermodynamicState,
        nbr_list: Optional[PairsBase] = None,
    ) -> Tuple[SamplerState, ThermodynamicState, Optional[PairsBase]]:
        """
        Perform the defined move and update the state.

        Parameters
        ----------
        sampler_state : SamplerState
            The initial state of the simulation, including positions.
        thermodynamic_state : ThermodynamicState
            The thermodynamic state of the system, including temperature and potential.
        nbr_list : PairBase, optional
            Neighbor list for the system.

        Returns
        -------
        sampler_state : SamplerState
            The updated sampler state.
        thermodynamic_state : ThermodynamicState
            The updated thermodynamic state.
        nbr_list: PairsBase
            The updated neighbor/pair list. If a nbr_list is not set, this will be None.
        """
        calculate_current_reduced_potential = True

        for i in range(self.nr_of_moves):
            sampler_state, thermodynamic_state, nbr_list = self._step(
                sampler_state,
                thermodynamic_state,
                nbr_list,
                calculate_current_reduced_potential=calculate_current_reduced_potential,
            )
            # after the first step, we don't need to recalculate the current reduced_potential, it will be stored
            calculate_current_reduced_potential = False

            # I think it makes sense to use i + self.nr_of_moves*self._move_iteration as our current "step"
            # otherwise, if we just used i, instances where self.report_frequency > self.nr_of_moves would only report on the
            # first step,  which might actually be more frequent than we specify
            elapsed_step = i + self._move_iteration * self.nr_of_moves
            if hasattr(self, "reporter"):
                if self.reporter is not None:
                    if elapsed_step % self.report_frequency == 0:
                        self._report(
                            i,
                            self._move_iteration,
                            elapsed_step,
                            self.n_accepted / self.n_proposed,
                            sampler_state,
                            thermodynamic_state,
                            nbr_list,
                        )
            if self.update_stepsize:
                # if we only used i, we might never actually update the parameters if we have a move that is called infrequently
                if (
                    elapsed_step % self.update_stepsize_frequency == 0
                    and elapsed_step > 0
                ):
                    self._update_stepsize()
        # keep track of how many times this function has been called
        self._move_iteration += 1

        return sampler_state, thermodynamic_state, nbr_list

    @abstractmethod
    def _report(
        self,
        step: int,
        iteration: int,
        elapsed_step: int,
        acceptance_probability: float,
        sampler_state: SamplerState,
        thermodynamic_state: ThermodynamicState,
        nbr_list: Optional[PairsBase] = None,
    ):
        """
        Report the current state of the MC move.

        Since different moves will be modifying different quantities,
        this needs to be defined for each move.

        Parameters
        ----------
        step : int
            The current step of the simulation move.
        iteration : int
            The current iteration of the move sequence (i.e., how many times has this been called thus far).
        elapsed_step : int
            The total number of steps that have been taken in the simulation move. step+ nr_moves*iteration
        acceptance_probability : float
            The acceptance probability of the move.
        sampler_state : SamplerState
            The sampler state of the system.
        thermodynamic_state : ThermodynamicState
            The thermodynamic state of the system.
        nbr_list : Optional[PairBase]=None
            The neighbor list or pair list for evaluating interactions in the system, default None
        """
        pass

    @abstractmethod
    def _update_stepsize(self):
        """
        Update the "stepsize" for a move to reach a target acceptance probability range.
        This will be specific to the type of move, e.g., a displacement_sigma for a displacement move
        or a maximum volume change factor for a Monte Carlo barostat move.

        Since different moves will be modifying different quantities, this needs to be defined for each move.

        Note this will modify the "stepsize" in place.
        """
        pass

    def _step(
        self,
        current_sampler_state: SamplerState,
        current_thermodynamic_state: ThermodynamicState,
        current_nbr_list: Optional[PairsBase] = None,
        calculate_current_reduced_potential: bool = True,
    ) -> Tuple[SamplerState, ThermodynamicState, Optional[PairsBase]]:
        """
        Performs an individual MC step.

        This will call the _propose  function which will be specific to the type of move.

        Parameters
        ----------
        current_sampler_state : SamplerState, required
            Current sampler state.
        current_thermodynamic_state : ThermodynamicState, required
            Current thermodynamic state.
        current_nbr_list : Optional[PairsBase]
            Neighbor list associated with the current state.
        calculate_current_reduced_potential : bool, optional
            Whether to calculate the current reduced potential. Default is True.

        Returns
        -------
        sampler_state : SamplerState
            The updated sampler state; if a move is rejected this will be unchanged.
            Note, if the proposed move is rejected, the current PRNG key will be updated to ensure
            that we are using a different random number for the next iteration.
        thermodynamic_state : ThermodynamicState
            The updated thermodynamic state; if a move is rejected this will be unchanged.
            Note, many MC moves will not modify the thermodynamic state regardless of acceptance of the move.
        nbr_list: PairsBase, optional
            The updated neighbor/pair list. If a nbr_list is not set, this will be None.
            If the move is rejected, this will correspond to the neighbor

        """

        # if this is the first time we are calling this function during this iteration
        # we will need to calculate the reduced potential for the current state
        # this is toggled by the calculate_current_reduced_potential flag
        # otherwise, we can use the one that was saved from the last step, for efficiency
        if calculate_current_reduced_potential:
            current_reduced_pot = current_thermodynamic_state.get_reduced_potential(
                current_sampler_state, current_nbr_list
            )
            # save the current_reduced_pot so we don't have to recalculate
            # it on the next iteration if the move is rejected
            self._current_reduced_pot = current_reduced_pot
        else:
            current_reduced_pot = self._current_reduced_pot

        # propose a new state and calculate the log proposal ratio
        # this will be specific to the type of move
        # in addition to the sampler_state, this will require/return the thermodynamic state
        # for systems that e.g., make changes to particle identity.
        # For efficiency, we will also return a copy of the nbr_list associated with the proposed state
        # because if the move is rejected, we can move back the original state without having to rebuild the nbr_list
        # if it were modified due to the proposed state.
        (
            proposed_sampler_state,
            proposed_thermodynamic_state,
            proposed_reduced_pot,
            log_proposal_ratio,
            proposed_nbr_list,
        ) = self._propose(
            current_sampler_state,
            current_thermodynamic_state,
            current_reduced_pot,
            current_nbr_list,
        )

        if jnp.isnan(proposed_reduced_pot):
            decision = False
        else:
            # accept or reject the proposed state
            decision = self._accept_or_reject(
                log_proposal_ratio,
                proposed_sampler_state.new_PRNG_key,
                method=self.method,
            )
        # a function that will update the statistics for the move

        self._update_statistics(decision)

        if decision:
            # save the reduced potential of the accepted state so
            # we don't have to recalculate it the next iteration
            self._current_reduced_pot = proposed_reduced_pot

            # replace the current state with the proposed state
            # not sure this needs to be a separate function but for simplicity in outlining the code it is fine
            # or should this return the new sampler_state and thermodynamic_state?

            return (
                proposed_sampler_state,
                proposed_thermodynamic_state,
                proposed_nbr_list,
            )
        else:
            # if we reject the move, we need to update the current_PRNG key to ensure that
            # we are using a different random number for the next iteration
            # this is needed because the _step function returns a SamplerState instead of updating it in place
            current_sampler_state._current_PRNG_key = (
                proposed_sampler_state._current_PRNG_key
            )

            return current_sampler_state, current_thermodynamic_state, current_nbr_list

    def _update_statistics(self, decision):
        """
        Update the statistics for the move.
        """
        if decision:
            self.n_accepted += 1
        self.n_proposed += 1

    @property
    def statistics(self):
        """The acceptance statistics as a dictionary."""
        return dict(n_accepted=self.n_accepted, n_proposed=self.n_proposed)

    @statistics.setter
    def statistics(self, value):
        self.n_accepted = value["n_accepted"]
        self.n_proposed = value["n_proposed"]

    def reset_statistics(self):
        """Reset the acceptance statistics."""
        self.n_accepted = 0
        self.n_proposed = 0

    @abstractmethod
    def _propose(
        self,
        current_sampler_state: SamplerState,
        current_thermodynamic_state: ThermodynamicState,
        current_reduced_pot: float,
        current_nbr_list: Optional[PairsBase] = None,
    ) -> Tuple[SamplerState, ThermodynamicState, float, float, Optional[PairsBase]]:
        """
        Propose a new state and calculate the log proposal ratio.

        This will accept the relevant quantities for the current state, returning the proposed state quantities
        and the log proposal ratio.

        This will need to be defined for each new move.

        Parameters
        ----------
        current_sampler_state : SamplerState, required
            Current sampler state.
        current_thermodynamic_state : ThermodynamicState, required
            Current thermodynamic state.
        current_reduced_pot : float, required
            Current reduced potential.
        current_nbr_list : PairsBase, required
            Neighbor list associated with the current state.

        Returns
        -------
        proposed_sampler_state : SamplerState
            Proposed sampler state.
        proposed_thermodynamic_state : ThermodynamicState
            Proposed thermodynamic state.
        proposed_reduced_pot : float
            Proposed reduced potential.
        log_proposal_ratio : float
            Log proposal ratio.
        proposed_nbr_list : PairsBase
            Proposed neighbor list. If not defined, this will be None.

        """
        pass

    def _accept_or_reject(
        self,
        log_proposal_ratio,
        key,
        method,
    ):
        """
        Accept or reject the proposed state with a given methodology.
        """
        # define the acceptance probability
        if method == "metropolis":
            import jax.random as jrandom

            compare_to = jrandom.uniform(key)
            if -log_proposal_ratio <= 0.0 or compare_to < jnp.exp(log_proposal_ratio):
                return True
            else:
                return False


class MetropolisDisplacementMove(MCMove):
    def __init__(
        self,
        displacement_sigma=1.0 * unit.nanometer,
        nr_of_moves: int = 100,
        atom_subset: Optional[List[int]] = None,
        report_frequency: int = 1,
        reporter: Optional[LangevinDynamicsReporter] = None,
        update_stepsize: bool = True,
        update_stepsize_frequency: int = 100,
    ):
        """
        Initialize the Displacement Move class.

        Parameters
        ----------
        displacement_sigma : float or unit.Quantity, optional
            The standard deviation of the displacement for each move. Default is 1.0 nm.
        nr_of_moves : int, optional
            The number of moves to perform. Default is 100.
        atom_subset : list of int, optional
            A subset of atom indices to consider for the moves. Default is None.
        reporter : SimulationReporter, optional
            The reporter to write the data to. Default is None.
        update_stepsize : bool, optional
            Whether to update the stepsize of the move. Default is True.
        update_stepsize_frequency : int, optional
            Frequency of updating the stepsize of the move. Default is 100.
        Returns
        -------
        None
        """
        super().__init__(
            nr_of_moves=nr_of_moves,
            reporter=reporter,
            report_frequency=report_frequency,
            update_stepsize=update_stepsize,
            update_stepsize_frequency=update_stepsize_frequency,
            method="metropolis",
        )
        self.displacement_sigma = displacement_sigma

        self.atom_subset = atom_subset
        self.atom_subset_mask = None

    def _report(
        self,
        step: int,
        iteration: int,
        elapsed_step: int,
        acceptance_probability: float,
        sampler_state: SamplerState,
        thermodynamic_state: ThermodynamicState,
        nbr_list: Optional[PairsBase] = None,
    ):
        """
        Report the current state of the MC displacement move.

        Parameters
        ----------
        step : int
            The current step of the simulation move.
        iteration : int
            The current iteration of the move sequence (i.e., how many times has this been called thus far).
        elapsed_step : int
            The total number of steps that have been taken in the simulation move. step+ nr_moves*iteration
        acceptance_probability : float
            The acceptance probability of the move.
        sampler_state : SamplerState
            The sampler state of the system.
        thermodynamic_state : ThermodynamicState
            The thermodynamic state of the system.
        nbr_list : Optional[PairBase]=None
            The neighbor list or pair list for evaluating interactions in the system, default None

        """
        potential = thermodynamic_state.potential.compute_energy(
            sampler_state.x0, nbr_list
        )
        self.reporter.report(
            {
                "step": step,
                "iteration": iteration,
                "elapsed_step": elapsed_step,
                "potential_energy": potential,
                "displacement_sigma": self.displacement_sigma.value_in_unit_system(
                    unit.md_unit_system
                ),
                "acceptance_probability": acceptance_probability,
            }
        )

    def _update_stepsize(self):
        """
        Update the displacement_sigma to reach a target acceptance probability of 0.5.
        """
        acceptance_ratio = self.n_accepted / self.n_proposed
        if acceptance_ratio > 0.6:
            self.displacement_sigma *= 1.1
        elif acceptance_ratio < 0.4:
            self.displacement_sigma /= 1.1

    def _propose(
        self,
        current_sampler_state: SamplerState,
        current_thermodynamic_state: ThermodynamicState,
        current_reduced_pot: float,
        current_nbr_list: Optional[PairsBase] = None,
    ) -> Tuple[SamplerState, ThermodynamicState, float, float, Optional[PairsBase]]:
        """
        Implement the logic specific to displacement changes.

        Parameters
        ----------
        current_sampler_state : SamplerState, required
            Current sampler state.
        current_thermodynamic_state : ThermodynamicState, required
            Current thermodynamic state.
        current_reduced_pot : float, required
            Current reduced potential.
        current_nbr_list : Optional[PairsBase]
            Neighbor list associated with the current state.

        Returns
        -------
        proposed_sampler_state : SamplerState
            Proposed sampler state.
        proposed_thermodynamic_state : ThermodynamicState
            Proposed thermodynamic state.
        proposed_reduced_pot : float
            Proposed reduced potential.
        log_proposal_ratio : float
            Log proposal ratio.
        proposed_nbr_list : PairsBase
            Proposed neighbor list. If not defined, this will be None.
        """

        # create a mask for the atom subset: if a value of the mask is 0
        # the particle won't move; if 1 the particle will be moved
        if self.atom_subset is not None and self.atom_subset_mask is None:
            import jax.numpy as jnp

            self.atom_subset_mask = jnp.zeros(current_sampler_state.n_particles)
            for atom in self.atom_subset:
                self.atom_subset_mask = self.atom_subset_mask.at[atom].set(1)

        key = current_sampler_state.new_PRNG_key

        nr_of_atoms = current_sampler_state.n_particles

        unitless_displacement_sigma = self.displacement_sigma.value_in_unit_system(
            unit.md_unit_system
        )
        import jax.random as jrandom

        scaled_displacement_vector = (
            jrandom.normal(key, shape=(nr_of_atoms, 3)) * unitless_displacement_sigma
        )
        import copy

        proposed_sampler_state = copy.deepcopy(current_sampler_state)

        if self.atom_subset is not None:
            proposed_sampler_state.x0 = (
                proposed_sampler_state.x0
                + scaled_displacement_vector * self.atom_subset_mask
            )
        else:
            proposed_sampler_state.x0 = (
                proposed_sampler_state.x0 + scaled_displacement_vector
            )

        # after proposing a move we need to wrap particles and see if we need to rebuild the neighborlist
        if current_nbr_list is not None:
            proposed_sampler_state.x0 = current_nbr_list.space.wrap(
                proposed_sampler_state.x0
            )

            # if we need to rebuild the neighbor the neighborlist
            # we will make a copy and then build
            if current_nbr_list.check(proposed_sampler_state.x0):
                import copy

                proposed_nbr_list = copy.deepcopy(current_nbr_list)

                proposed_nbr_list.build(
                    proposed_sampler_state.x0, proposed_sampler_state.box_vectors
                )
            # if we don't need to update the neighborlist, just make a new variable that refers to the original
            else:
                proposed_nbr_list = current_nbr_list
        else:
            proposed_nbr_list = None

        proposed_reduced_pot = current_thermodynamic_state.get_reduced_potential(
            proposed_sampler_state, proposed_nbr_list
        )

        log_proposal_ratio = -proposed_reduced_pot + current_reduced_pot

        # since do not change the thermodynamic state we can return
        # 'current_thermodynamic_state' rather than making a copy
        return (
            proposed_sampler_state,
            current_thermodynamic_state,
            proposed_reduced_pot,
            log_proposal_ratio,
            proposed_nbr_list,
        )


class MonteCarloBarostatMove(MCMove):
    def __init__(
        self,
        volume_max_scale=0.01,
        nr_of_moves: int = 100,
        report_frequency: int = 1,
        reporter: Optional[LangevinDynamicsReporter] = None,
        update_stepsize: bool = True,
        update_stepsize_frequency: int = 100,
    ):
        """
        Initialize the Monte Carlo Barostat Move class.

        Parameters
        ----------
        displacement_sigma : float or unit.Quantity, optional
            The standard deviation of the displacement for each move. Default is 1.0 nm.
        nr_of_moves : int, optional
            The number of moves to perform. Default is 100.
        reporter : SimulationReporter, optional
            The reporter to write the data to. Default is None.
        update_stepsize : bool, optional
            Whether to update the stepsize of the move. Default is True.
        update_stepsize_frequency : int, optional
            Frequency of updating the stepsize of the move. Default is 100.
        Returns
        -------
        None
        """
        super().__init__(
            nr_of_moves=nr_of_moves,
            reporter=reporter,
            report_frequency=report_frequency,
            update_stepsize=update_stepsize,
            update_stepsize_frequency=update_stepsize_frequency,
            method="metropolis",
        )
        self.volume_max_scale = volume_max_scale

    def _report(
        self,
        step: int,
        iteration: int,
        elapsed_step: int,
        acceptance_probability: float,
        sampler_state: SamplerState,
        thermodynamic_state: ThermodynamicState,
        nbr_list: Optional[PairsBase] = None,
    ):
        """

        Parameters
        ----------
        step : int
            The current step of the simulation move.
        iteration : int
            The current iteration of the move sequence (i.e., how many times has this been called thus far).
        elapsed_step : int
            The total number of steps that have been taken in the simulation move. step+ nr_moves*iteration
        acceptance_probability : float
            The acceptance probability of the move.
        sampler_state : SamplerState
            The sampler state of the system.
        thermodynamic_state : ThermodynamicState
            The thermodynamic state of the system.
        nbr_list : Optional[PairBase]=None
            The neighbor list or pair list for evaluating interactions in the system, default None
        """

        potential = thermodynamic_state.potential.compute_energy(
            sampler_state.x0, nbr_list
        )
        volume = (
            sampler_state.box_vectors[0][0]
            * sampler_state.box_vectors[1][1]
            * sampler_state.box_vectors[2][2]
        )
        self.reporter.report(
            {
                "step": step,
                "iteration": iteration,
                "elapsed_step": elapsed_step,
                "potential_energy": potential,
                "volume": volume,
                "box_vectors": sampler_state.box_vectors,
                "max_volume_scale": self.volume_max_scale,
                "acceptance_probability": acceptance_probability,
            }
        )

    def _update_stepsize(self):
        """
        Update the volume_max_scale parameter to ensure our acceptance probability is within the range of 0.25 to 0.75.
        The maximum volume_max_scale will be capped at 0.3.
        """
        acceptance_ratio = self.n_accepted / self.n_proposed
        if acceptance_ratio < 0.25:
            self.volume_max_scale /= 1.1
        elif acceptance_ratio > 0.75:
            self.volume_max_scale = min(self.volume_max_scale * 1.1, 0.3)

    def _propose(
        self,
        current_sampler_state: SamplerState,
        current_thermodynamic_state: ThermodynamicState,
        current_reduced_pot: float,
        current_nbr_list: Optional[PairsBase] = None,
    ) -> Tuple[SamplerState, ThermodynamicState, float, float, Optional[PairsBase]]:
        """
        Implement the logic specific to displacement changes.

        Parameters
        ----------
        current_sampler_state : SamplerState, required
            Current sampler state.
        current_thermodynamic_state : ThermodynamicState, required
            Current thermodynamic state.
        current_reduced_pot : float, required
            Current reduced potential.
        current_nbr_list : PairsBase, optional
            Neighbor list associated with the current state.

        Returns
        -------
        proposed_sampler_state : SamplerState
            Proposed sampler state.
        proposed_thermodynamic_state : ThermodynamicState
            Proposed thermodynamic state.
        proposed_reduced_pot : float
            Proposed reduced potential.
        log_proposal_ratio : float
            Log proposal ratio.
        proposed_nbr_list : PairsBase
            Proposed neighbor list. If not defined, this will be None.

        """
        from loguru import logger as log

        key = current_sampler_state.new_PRNG_key

        import jax.random as jrandom

        nr_of_atoms = current_sampler_state.n_particles

        initial_volume = (
            current_sampler_state.box_vectors[0][0]
            * current_sampler_state.box_vectors[1][1]
            * current_sampler_state.box_vectors[2][2]
        )

        # Calculate the maximum amount the volume can change by
        delta_volume_max = self.volume_max_scale * initial_volume

        # Calculate the volume change by generating a random number between -1 and 1
        # and multiplying by the maximum allowed volume change, delta_volume_max
        delta_volume = jrandom.uniform(key, minval=-1, maxval=1) * delta_volume_max
        # calculate the new volume
        proposed_volume = initial_volume + delta_volume

        # calculate the length scale factor for particle positions and box vectors
        length_scaling_factor = jnp.power(proposed_volume / initial_volume, 1.0 / 3.0)

        import copy

        proposed_sampler_state = copy.deepcopy(current_sampler_state)
        proposed_sampler_state.x0 = current_sampler_state.x0 * length_scaling_factor

        proposed_sampler_state.box_vectors = (
            current_sampler_state.box_vectors * length_scaling_factor
        )

        if current_nbr_list is not None:
            proposed_nbr_list = copy.deepcopy(current_nbr_list)
            # after scaling the box vectors and coordinates we should always rebuild the neighborlist
            proposed_nbr_list.build(
                proposed_sampler_state.x0, proposed_sampler_state.box_vectors
            )

        proposed_reduced_pot = current_thermodynamic_state.get_reduced_potential(
            proposed_sampler_state, proposed_nbr_list
        )
        # NPT acceptance criteria was originally defined in McDonald 1972, https://doi.org/10.1080/00268977200100031
        # (see equation 9). The acceptance probability is given by:
        # ⎡−β (ΔU + PΔV ) + N ln(V new /V old )⎤
        log_proposal_ratio = -(
            proposed_reduced_pot - current_reduced_pot
        ) + nr_of_atoms * jnp.log(proposed_volume / initial_volume)

        # we do not change the thermodynamic state so we can return 'current_thermodynamic_state'
        return (
            proposed_sampler_state,
            current_thermodynamic_state,
            proposed_reduced_pot,
            log_proposal_ratio,
            proposed_nbr_list,
        )


class RotamerMove(MCMove):
    def _propose(self):
        """
        Implement the logic specific to rotamer changes.
        """
        pass


class ProtonationStateMove(MCMove):
    def _propose(self):
        """
        Implement the logic specific to protonation state changes.
        """
        pass


class TautomericStateMove(MCMove):
    def _propose(self):
        """
        Implement the logic specific to tautomeric state changes.
        """
        pass


class MoveSchedule:
    """
    Represents an (optimizable) series of moves for a Markov Chain Monte Carlo (MCMC) algorithm.

    Parameters
    ----------
    move_schedule : List[Tuple[str, StateUpdateMove]]
        A list representing the move schedule, where each tuple contains a move name and a move instance.

    Raises
    ------
    ValueError
        If a move in the schedule is not an instance of StateUpdateMove.
    """

    def __init__(
        self,
        move_schedule: List[Tuple[str, MCMCMove]],
    ) -> None:
        _AVAILABLE_MOVES = ["LangevinDynamicsMove"]
        self.move_schedule = move_schedule

        self._validate_sequence()

    def _validate_sequence(self):
        """
        Validates the move sequence against the available moves.

        Raises
        ------
        ValueError
            If a move in the sequence is not present in available_moves.
        """
        for move_name, move_class in self.move_schedule:
            if not isinstance(move_class, MCMCMove):
                raise ValueError(f"Move {move_name} in the sequence is not available.")


class MCMCSampler:
    """
    Basic Markov chain Monte Carlo sampler.

    Parameters
    ----------
    move_set : MoveSet
        Set of moves to attempt during MCMC run.
    sampler_state : SamplerState
        Initial sampler state.
    thermodynamic_state : ThermodynamicState
        Thermodynamic state describing the system.

    Examples
    """

    def __init__(
        self,
        move_set: MoveSchedule,
    ):
        from loguru import logger as log

        log.info("Initializing MCMC sampler")
        self.move = move_set

<<<<<<< HEAD
    def run(self, n_iterations: int = 1, nbr_list: Optional[PairsBase] = None):
=======
    def run(
        self,
        sampler_state: SamplerState,
        thermodynamic_state: ThermodynamicState,
        n_iterations: int = 1,
    ):
>>>>>>> ccdc4cb9
        """
        Run the sampler for a specified number of iterations.

        Parameters
        ----------
        n_iterations : int, optional
            Number of iterations of the sampler to run.
        """
        from loguru import logger as log
        from copy import deepcopy

        sampler_state = deepcopy(sampler_state)
        thermodynamic_state = deepcopy(thermodynamic_state)

        log.info("Running MCMC sampler")
        log.info(f"move_schedule = {self.move.move_schedule}")
        for iteration in range(n_iterations):
            log.info(f"Iteration {iteration + 1}/{n_iterations}")
            for move_name, move in self.move.move_schedule:
                log.debug(f"Performing: {move_name}")
<<<<<<< HEAD
                self.sampler_state, self.thermodynamic_state, nbr_list = move.update(
                    self.sampler_state, self.thermodynamic_state, nbr_list
                )
=======
                move.run(sampler_state, thermodynamic_state)
>>>>>>> ccdc4cb9

        log.info("Finished running MCMC sampler")
        log.debug("Closing reporter")
        for _, move in self.move.move_schedule:
            if move.reporter is not None:
                move.reporter.flush_buffer()
                log.debug(f"Closed reporter {move.reporter.log_file_path}")
        return sampler_state

        # I think we should return the sampler/thermo state to be consistent<|MERGE_RESOLUTION|>--- conflicted
+++ resolved
@@ -1036,16 +1036,13 @@
         log.info("Initializing MCMC sampler")
         self.move = move_set
 
-<<<<<<< HEAD
-    def run(self, n_iterations: int = 1, nbr_list: Optional[PairsBase] = None):
-=======
+
     def run(
         self,
         sampler_state: SamplerState,
         thermodynamic_state: ThermodynamicState,
         n_iterations: int = 1,
     ):
->>>>>>> ccdc4cb9
         """
         Run the sampler for a specified number of iterations.
 
@@ -1066,13 +1063,8 @@
             log.info(f"Iteration {iteration + 1}/{n_iterations}")
             for move_name, move in self.move.move_schedule:
                 log.debug(f"Performing: {move_name}")
-<<<<<<< HEAD
-                self.sampler_state, self.thermodynamic_state, nbr_list = move.update(
-                    self.sampler_state, self.thermodynamic_state, nbr_list
-                )
-=======
+
                 move.run(sampler_state, thermodynamic_state)
->>>>>>> ccdc4cb9
 
         log.info("Finished running MCMC sampler")
         log.debug("Closing reporter")
