--- conflicted
+++ resolved
@@ -220,13 +220,9 @@
 
     print(f"Analytical free energy difference: {ho_sampler.delta_f_ij_analytical[0]}")
 
-<<<<<<< HEAD
-    n_iterations = 250
-    ho_sampler.run(n_iterations)
-=======
+
     n_iteratinos = 25
     ho_sampler.run(n_iteratinos)
->>>>>>> ccdc4cb9
 
     # check that we have the correct number of iterations, replicas and states
     assert ho_sampler.iteration == n_iterations
@@ -235,15 +231,8 @@
     assert ho_sampler.n_states == 4
 
     u_kn = ho_sampler._reporter.get_property("u_kn")
-<<<<<<< HEAD
-
-    # this appears to need to be n+1 iterations; I assume because of the initial logging of the value
-    assert u_kn.shape == (4, 4, n_iterations + 1)
-
-    # assert u_kn.shape == (n_iterations, 4, 4)
-=======
+
     assert u_kn.shape == (n_iteratinos, 4, 4)
->>>>>>> ccdc4cb9
     # check that the free energies are correct
     print(ho_sampler.analytical_f_i)
     # [ 0.        , -0.28593054, -0.54696467, -0.78709279]
